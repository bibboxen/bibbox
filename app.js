#!/usr/bin/env node

/**
 * @file
 * This is the main application that uses architect to build the application
 * base on plugins.
 */
'use strict';

var path = require('path');
var architect = require('architect');

// Load config file.
var config = require(__dirname + '/config.json');

// Configure the plugins.
var plugins = [
  {
    packagePath: './plugins/logger',
    logs: config.logs
  },
  {
    packagePath: './plugins/bus'
  },
  {
    packagePath: './plugins/storage',
    paths: config.paths
  },
  {
    packagePath: './plugins/server',
    port: config.port,
    path: path.join(__dirname, 'public')
  },
  {
    packagePath: './plugins/ctrl',
    allowed: config.allowed
  },
  {
    packagePath: './plugins/network'
  },
  {
    packagePath: './plugins/api'
  },
  {
    packagePath: './plugins/barcode',
    pid: config.barcode.pid,
    vid: config.barcode.vid
  },
  {
    packagePath: './plugins/translation',
    paths: config.paths,
    languages: config.languages
  },
  {
    packagePath: './plugins/proxy',
    whitelistedSocketEvents: config.proxy.whitelistedSocketEvents,
    whitelistedBusEvents: config.proxy.whitelistedBusEvents
  },
  {
    packagePath: './plugins/fbs'
  },
  {
<<<<<<< HEAD
    packagePath: './plugins/notification'
  },
  {
    packagePath: './plugins/rfid'
=======
    packagePath: './plugins/notification',
    paths: config.paths,
    languages: config.languages
>>>>>>> c1de2b8b
  }
];

// User the configuration to start the application.
config = architect.resolveConfig(plugins, __dirname);
architect.createApp(config, function (err, app) {
  if (err) {
    throw err;
  }
});

// If process is forked from bootstrap send keep-alive events back.
setInterval(function () {
  if (process.send) {
    process.send({
      ping: new Date().getTime()
    });
  }
}, 1000);<|MERGE_RESOLUTION|>--- conflicted
+++ resolved
@@ -60,16 +60,12 @@
     packagePath: './plugins/fbs'
   },
   {
-<<<<<<< HEAD
-    packagePath: './plugins/notification'
+    packagePath: './plugins/rfid'
   },
   {
-    packagePath: './plugins/rfid'
-=======
     packagePath: './plugins/notification',
     paths: config.paths,
     languages: config.languages
->>>>>>> c1de2b8b
   }
 ];
 

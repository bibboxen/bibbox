/**
 * Return page controller.
 */
angular.module('BibBox').controller('ReturnController', ['$scope', '$location', '$timeout', 'proxyService', 'Idle', 'receiptService',
  function($scope, $location, $timeout, proxyService, Idle, receiptService) {
    'use strict';

    var barcodeRunning = false;
    var registeredEvents = [];

    $scope.materials = [];

    // Restart idle service if not running.
    Idle.watch();

    /**
     * Listen for idle warning.
     */
    $scope.$on('IdleWarn', function (e, countdown) {
      $scope.$apply(function () {
        $scope.countdown = countdown;
      });
    });

    /**
     * Listen for idle timeout.
     */
    $scope.$on('IdleTimeout', function () {
      $scope.$evalAsync(function () {
        $location.path('/');
      });
    });

    /**
     * Listen for idle end.
     */
    $scope.$on('IdleEnd', function () {
      $scope.$apply(function () {
        $scope.countdown = null;
      });
    });

<<<<<<< HEAD
    /**
     * Processes a scanned item.
     *
     * @param id
     *   The id of the material.
=======
    // List materials on screen.
    $scope.materials = [];

    // Store raw check-in responses as it's need to print receipt.
    var raw_materials = [];

    /**
     * Check-in scanned result.
     *
     * @param id
     *   The ID of material to check-in (return).
>>>>>>> 27ff9a0b
     */
    var itemScannedResult = function itemScannedResult(id) {
      // Check if item has already been added.
      var itemNotAdded = true;
      for (var i = 0; i < $scope.materials.length; i++) {
        if ($scope.materials[i].id === id) {
          itemNotAdded = false;
          break;
        }
      }
      
      if (itemNotAdded) {
        $scope.materials.push({
          "id": id,
          "title": id,
          "loading": true
        });

<<<<<<< HEAD
        var uniqueId = CryptoJS.MD5("returnControllerReturn" + Date.now());

        var resultEvent = 'fbs.checkin.success' + uniqueId;

        registeredEvents.push(resultEvent);
        registeredEvents.push('fbs.error');

        proxyService.emitEvent('fbs.checkin', resultEvent, 'fbs.error', {
          "busEvent": resultEvent,
=======
        /**
         * @TODO: Move to service so it the same for check-in and checkout.
         */
        proxyService.emitEvent('fbs.checkin', 'fbs.checkin.success' + id, 'fbs.error', {
          "busEvent": "fbs.checkin.success" + id,
>>>>>>> 27ff9a0b
          "itemIdentifier": id
        }).then(
          function success(result) {
            // Store the raw result (it's used to send with receipts).
            raw_materials.push(result);

            if (result.ok === '1') {
              for (var i = 0; i < $scope.materials.length; i++) {
                if ($scope.materials[i].id === result.itemIdentifier) {
                  $scope.materials[i] = {
                    "id": result.itemIdentifier,
                    "title": result.itemProperties.title,
                    "author": result.itemProperties.author,
                    "status": 'return.success',
                    "information": "return.was_successful",
                    "loading": false
                  };
                  break;
                }
              }
            }
            else {
              for (var i = 0; i < $scope.materials.length; i++) {
                if ($scope.materials[i].id === result.itemIdentifier) {
                  $scope.materials[i].loading = false;
                  $scope.materials[i].information = result.screenMessage;
                  $scope.materials[i].status = 'return.error';

                  break;
                }
              }
            }
          },
          function error(err) {
            console.log(err);
          }
        );
      }
    };

    // @TODO: Subscribe to rfid.tag_detected

    /**
     * Go to front page.
     */
    $scope.gotoFront = function gotoFront() {
      $location.path('/');
    };

    /**
     * Start scanning for a barcode.
     * Stops after one "barcode.data" has been returned.
     */
    var startBarcode = function scanBarcode() {
      barcodeRunning = true;

      registeredEvents.push('barcode.data', 'barcode.err');

      proxyService.emitEvent('barcode.start', 'barcode.data', 'barcode.err', {}).then(
        function success(data) {
          itemScannedResult(data);

          // Start barcode again after 1 second.
          $timeout(startBarcode, 500);
        },
        function error(err) {
          // @TODO: Handle error.
          console.log(err);

          // Start barcode again.
          $timeout(startBarcode, 500);
        }
      );
    };

    /**
     * Stop scanning for a barcode.
     */
    var stopBarcode = function stopBarcode() {
      if (barcodeRunning) {
        proxyService.emitEvent('barcode.stop', null, null, {}).then(
          function () {
            barcodeRunning = false;
          }
        );
      }
    };

    /**
     * Print receipt.
     */
    $scope.receipt = function receipt() {
<<<<<<< HEAD
      console.log("returnController - receipt sending", $scope.materials);

      receiptService.returnReceipt($scope.materials.length, $scope.materials, 'printer').then(
=======
      receiptService.returnReceipt(raw_materials, 'printer').then(
>>>>>>> 27ff9a0b
        function(status) {
          console.log('returnController - receipt', status);
          $location.path('/');
        },
        function(err) {
          // @TODO: handel error etc.
          console.log('returnController - receipt', err);
        }
      );
    };

    // Start looking for material.
    startBarcode();

    // $timeout(function () {itemScannedResult('3846646417');}, 1000);
    // $timeout(function () {itemScannedResult('3846469957');}, 2000);
    // $timeout(function () {itemScannedResult('5010941603');}, 3000);

    /**
     * On destroy.
     *
     * Stop listening for barcode.
     */
    $scope.$on("$destroy", function() {
      // Remove registered event listeners.
      for (var i = 0; i < registeredEvents.length; i++) {
        proxyService.removeAllEventlisteners(registeredEvents[i]);
      }

      stopBarcode();
    });
  }
]);<|MERGE_RESOLUTION|>--- conflicted
+++ resolved
@@ -6,7 +6,8 @@
     'use strict';
 
     var barcodeRunning = false;
-    var registeredEvents = [];
+    // Store raw check-in responses as it's need to print receipt.
+    var raw_materials = [];
 
     $scope.materials = [];
 
@@ -40,25 +41,12 @@
       });
     });
 
-<<<<<<< HEAD
-    /**
-     * Processes a scanned item.
-     *
-     * @param id
-     *   The id of the material.
-=======
-    // List materials on screen.
-    $scope.materials = [];
-
-    // Store raw check-in responses as it's need to print receipt.
-    var raw_materials = [];
 
     /**
      * Check-in scanned result.
      *
      * @param id
      *   The ID of material to check-in (return).
->>>>>>> 27ff9a0b
      */
     var itemScannedResult = function itemScannedResult(id) {
       // Check if item has already been added.
@@ -77,23 +65,15 @@
           "loading": true
         });
 
-<<<<<<< HEAD
         var uniqueId = CryptoJS.MD5("returnControllerReturn" + Date.now());
 
         var resultEvent = 'fbs.checkin.success' + uniqueId;
 
-        registeredEvents.push(resultEvent);
-        registeredEvents.push('fbs.error');
-
-        proxyService.emitEvent('fbs.checkin', resultEvent, 'fbs.error', {
-          "busEvent": resultEvent,
-=======
         /**
          * @TODO: Move to service so it the same for check-in and checkout.
          */
         proxyService.emitEvent('fbs.checkin', 'fbs.checkin.success' + id, 'fbs.error', {
           "busEvent": "fbs.checkin.success" + id,
->>>>>>> 27ff9a0b
           "itemIdentifier": id
         }).then(
           function success(result) {
@@ -150,8 +130,6 @@
     var startBarcode = function scanBarcode() {
       barcodeRunning = true;
 
-      registeredEvents.push('barcode.data', 'barcode.err');
-
       proxyService.emitEvent('barcode.start', 'barcode.data', 'barcode.err', {}).then(
         function success(data) {
           itemScannedResult(data);
@@ -186,13 +164,7 @@
      * Print receipt.
      */
     $scope.receipt = function receipt() {
-<<<<<<< HEAD
-      console.log("returnController - receipt sending", $scope.materials);
-
-      receiptService.returnReceipt($scope.materials.length, $scope.materials, 'printer').then(
-=======
       receiptService.returnReceipt(raw_materials, 'printer').then(
->>>>>>> 27ff9a0b
         function(status) {
           console.log('returnController - receipt', status);
           $location.path('/');
@@ -217,10 +189,7 @@
      * Stop listening for barcode.
      */
     $scope.$on("$destroy", function() {
-      // Remove registered event listeners.
-      for (var i = 0; i < registeredEvents.length; i++) {
-        proxyService.removeAllEventlisteners(registeredEvents[i]);
-      }
+      proxyService.cleanup();
 
       stopBarcode();
     });

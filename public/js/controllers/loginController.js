/**
 * Status page controller.
 */
angular.module('BibBox').controller('LoginController', ['$scope', '$http', '$window', '$location', '$routeParams', 'proxyService', 'userService', 'Idle',
  function ($scope, $http, $window, $location, $routeParams, proxyService, userService, Idle) {
    'use strict';

    // @TODO: Block user on X number of failed login attempts.

    // @TODO: Update validation functions.
    var usernameRegExp = /^\d{10}$/;
    var passwordRegExp = /\d+/;

    var barcodeRunning = false;

    // Log out of user service.
    userService.logout();

    $scope.display = 'default';
    $scope.loading = false;

    // Clean local user.
    var resetScope = function resetScope() {
      $scope.user = {
        username: '',
        password: ''
      };

      $scope.invalidLoginError = false;
      $scope.passwordValidationError = false;
      $scope.usernameValidationError = false;
    };
    resetScope();

    // Restart idle service if not running.
    Idle.watch();

    $scope.$on('IdleWarn', function (e, countdown) {
      $scope.$apply(function () {
        $scope.countdown = countdown;
      });
    });

    $scope.$on('IdleTimeout', function () {
      $scope.$evalAsync(function () {
        $location.path('/');
      });
    });

    $scope.$on('IdleEnd', function () {
      $scope.$apply(function () {
        $scope.countdown = null;
      });
    });

    /**
     * Sets the $scope.display variable.
     *
     * @param step
     */
    var gotoStep = function (step) {
      $scope.display = step;

      if (step === 'default') {
        startBarcode();
      }
    };

    /**
     * Barcode result handler.
     *
     * @param data
     */
    var barcodeResult = function barcodeResult(data) {
      $scope.user.username = data;
      $scope.usernameEntered();
    };

    /**
     * Barcode error handler.
     *
     * @param err
     */
    var barcodeError = function barcodeError(err) {
      console.error(err);
      // Ignore error. Restart barcode scanner.
      // @TODO: Should this be handled differently?
      startBarcode();
    };

    /**
     * Start scanning for a barcode.
     * Stops after one "barcode.data" has been returned.
     */
    var startBarcode = function startBarcode() {
      barcodeRunning = true;

      proxyService.emitEvent('barcode.start', 'barcode.data', 'barcode.err', {})
        .then(
          function success(data) {
            $scope.countdown = null;

            // Ignore result if the barcode should not be running.
            if (barcodeRunning) {
              barcodeResult(data);
              stopBarcode();
            }
          },
          function error(err) {
            barcodeError(err);
          }
        );
    };

    /**
     * Stop scanning for a barcode.
     */
    var stopBarcode = function stopBarcode() {
      if (barcodeRunning) {
        proxyService.emitEvent('barcode.stop', null, null, {}).then(
          function () {
            barcodeRunning = false;
          }
        );
      }
    };

    /**
     * Use manual login.
     *
     * @param use
     */
    $scope.useManualLogin = function useManualLogin(use) {
      resetScope();

      if (use) {
        stopBarcode();
        gotoStep('username');
      }
      else {
        gotoStep('default');
      }
    };

    /**
     * Handle back button.
     */
    $scope.back = function back() {
      if ($scope.display === 'default') {
        $scope.gotoFront();
      }
      else {
        $scope.useManualLogin(false);
      }
    };

    /**
     * Username entered.
     *
     * Enter button handler for username screen.
     */
    $scope.usernameEntered = function usernameEntered() {
      if ($scope.user.username === '' || !usernameRegExp.test($scope.user.username)) {
        $scope.usernameValidationError = true;
      }
      else {
        stopBarcode();

        $scope.usernameValidationError = false;
        $scope.invalidLoginError = false;
        $scope.display = 'password';
      }
    };

    /**
     * Password entered.
     *
     * Enter button handler for password screen.
     */
    $scope.passwordEntered = function passwordEntered() {
      if ($scope.user.password === '' || !passwordRegExp.test($scope.user.password)) {
        $scope.passwordValidationError = true;
      }
      else {
        $scope.passwordValidationError = false;
        login();
      }
    };

    /**
     * Login.
     *
     * Calls FBS to verify credentials.
     */
    var login = function login() {
      $scope.loading = true;

      userService.login($scope.user.username, $scope.user.password).then(
        function success(loggedIn) {
          // Restart idle service.
          Idle.watch();

          $scope.loading = false;

          if (loggedIn) {
            $location.path('/' + $routeParams.redirectUrl);
          }
          else {
            resetScope();
            gotoStep('default');

            $scope.invalidLoginError = true;
            $scope.loading = false;
          }
        },
<<<<<<< HEAD
        function error(reason) {
          // Restart idle service.
          Idle.watch();

=======
        function error(err) {
>>>>>>> ae290564
          // @TODO: Show error.
          console.error('login error: ', err);
          resetScope();
          gotoStep('default');

          $scope.loading = false;
        }
      );
    };

    /**
     * Go to front page.
     */
    $scope.gotoFront = function gotoFront() {
      userService.logout();
      $location.path('/');
    };

    // Go to start page.
    gotoStep('default');

    /**
     * On destroy.
     */
    $scope.$on('$destroy', function () {
      proxyService.cleanup();
      stopBarcode();
    });
  }
]);<|MERGE_RESOLUTION|>--- conflicted
+++ resolved
@@ -213,14 +213,10 @@
             $scope.loading = false;
           }
         },
-<<<<<<< HEAD
-        function error(reason) {
+        function error(err) {
           // Restart idle service.
           Idle.watch();
 
-=======
-        function error(err) {
->>>>>>> ae290564
           // @TODO: Show error.
           console.error('login error: ', err);
           resetScope();

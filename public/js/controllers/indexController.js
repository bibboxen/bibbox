--- conflicted
+++ resolved
@@ -83,12 +83,6 @@
     };
 
     /**
-<<<<<<< HEAD
-     * On destroy. Cleanup here.
-     */
-    $scope.$on('destroy', function () {
-
-=======
      * on Destroy.
      *
      * Cleanup
@@ -99,7 +93,6 @@
         $interval.cancel(onlineInterval);
         onlineInterval = undefined;
       }
->>>>>>> cd017080
     });
   }
 ]);
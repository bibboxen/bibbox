/**
 * Index page controller.
 */
<<<<<<< HEAD
angular.module('BibBox').controller('IndexController', [
  '$scope', '$http', '$window', '$location', '$translate', 'proxyService', 'config', 'tmhDynamicLocale', '$interval',
  function ($scope, $http, $window, $location, $translate, proxyService, config, tmhDynamicLocale, $interval) {
=======
angular.module('BibBox').controller('IndexController', ['$scope', '$http', '$window', '$location', '$translate', 'proxyService', 'config', 'tmhDynamicLocale', '$modal',
  function ($scope, $http, $window, $location, $translate, proxyService, config, tmhDynamicLocale, $modal) {
>>>>>>> af0b972b
    "use strict";

    var onlineInterval = null;

    $scope.loading = true;

    /**
     * Request config.
     *
     * @TODO: Gather in single config.request event.
     */
    proxyService.emitEvent('config.translations.request', 'config.translations', 'config.translations.error', {"busEvent": "config.translations"})
    .then(
      function success() {
        proxyService.emitEvent('config.languages.request', 'config.languages', 'config.languages.error', {"busEvent": "config.languages"})
        .then(
          function success() {
            proxyService.emitEvent('config.features.request', 'config.features', 'config.features.error', {"busEvent": "config.features"})
            .then(
              function success() {
                // Expose features and languages to scope.
                $scope.features = config.features;
                $scope.languages = config.languages;

                $scope.loading = false;
              },
              function error(err) {
                // @TODO: Handle error.
                console.log("config.features.request", err);
              });
          },
          function error(err) {
            // @TODO: Handle error.
            console.log("config.languages.request", err);
          });
      },
      function error(err) {
        // @TODO: Handle error.
        console.log("config.translations.request", err);
      }
    );

    /**
     * Check if fbs is online.
     */
    var fbsOnline = function () {
      var uniqueId = CryptoJS.MD5("indexController" + Date.now());

      proxyService.emitEvent('fbs.online', 'fbs.online.response' + uniqueId, 'fbs.err', {'busEvent': 'fbs.online.response' + uniqueId})
      .then(
        function success(online) {
          $scope.online = online;
        },
        function error(err) {
          // @TODO: Handle error?
          console.log("fbs.online", err);
        }
      );
    };
    fbsOnline();

    /**
     * Register interval checking of fbs connectivity.
     */
    onlineInterval = $interval(
      fbsOnline,
      config.testFbsConnectionInterval
    );

    /**
     * Change the language.
     *
     * @param langKey
     */
    $scope.changeLanguage = function changeLanguage(langKey) {
      $translate.use(langKey);
      tmhDynamicLocale.set(langKey);
    };

    /**
     * on Destroy.
     *
     * Cleanup
     */
    $scope.$on('destroy', function () {
      // Remove online interval.
      if (angular.isDefined(onlineInterval)) {
        $interval.cancel(onlineInterval);
        onlineInterval = undefined;
      }
    });
  }
]);<|MERGE_RESOLUTION|>--- conflicted
+++ resolved
@@ -1,14 +1,8 @@
 /**
  * Index page controller.
  */
-<<<<<<< HEAD
-angular.module('BibBox').controller('IndexController', [
-  '$scope', '$http', '$window', '$location', '$translate', 'proxyService', 'config', 'tmhDynamicLocale', '$interval',
+angular.module('BibBox').controller('IndexController', ['$scope', '$http', '$window', '$location', '$translate', 'proxyService', 'config', 'tmhDynamicLocale', '$interval',
   function ($scope, $http, $window, $location, $translate, proxyService, config, tmhDynamicLocale, $interval) {
-=======
-angular.module('BibBox').controller('IndexController', ['$scope', '$http', '$window', '$location', '$translate', 'proxyService', 'config', 'tmhDynamicLocale', '$modal',
-  function ($scope, $http, $window, $location, $translate, proxyService, config, tmhDynamicLocale, $modal) {
->>>>>>> af0b972b
     "use strict";
 
     var onlineInterval = null;

--- conflicted
+++ resolved
@@ -380,21 +380,11 @@
             }
           };
 
-<<<<<<< HEAD
-          bus.on('fbs.checkout.offline.stored', function() {
-            console.log('Stored');
-            bus.emit(data.busEvent, material);
-          });
-
-          bus.on('fbs.checkout.offline.error', function (err) {
-            console.log('Error');
-=======
           bus.once('fbs.checkout.offline.stored' + data.itemIdentifier, function(res) {
             bus.emit(data.busEvent, material);
           });
 
           bus.once('fbs.checkout.offline.error' + data.itemIdentifier, function (err) {
->>>>>>> 751d34e3
             bus.emit(data.errorEvent, err);
           });
 
@@ -408,17 +398,6 @@
               action: 'checkout',
               username: data.username,
               password: data.password,
-<<<<<<< HEAD
-              action: 'checkout',
-              item: data.itemIdentifier
-            },
-            lockFile: true,
-            busEvent: 'fbs.checkout.offline.stored',
-            errorEvent: 'fbs.checkout.offline.error'
-          });
-
-
-=======
               itemIdentifier: data.itemIdentifier
             },
             lockFile: true,
@@ -429,7 +408,6 @@
           // Add to job queue.
           data.file = file;
           bus.emit('offline.add.checkout', data);
->>>>>>> 751d34e3
         }
         else {
           bus.emit(data.errorEvent, err);

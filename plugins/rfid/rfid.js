/**
 * @file
 * Contains the socket connection to the RFID reader.
 */

'use strict';

var debug = require('debug')('bibbox:rfid');

/**
 * This object encapsulates the connector to RFID.
 *
 * @param {object} bus
 *   The event bus.
 * @param {string} port
 *   The web-socket port number to use.
 * @param {object} afi
 *   JSON object with the values to set for AFI.
 * @param {array} allowed
 *   Addresses allowed to connect to the WS.
 * @param {function} isEventExpired
 *   Used to test if an event message has expired.
 *
 * @constructor
 */
var RFID = function (bus, port, afi, allowed, isEventExpired) {
  var WebSocketServer = require('ws').Server;

  // Check if we are in RFID debug mode. Will return basic fake Id's to emulate
  // an RFID reader during development and testing.
  var rfid_debug = process.env.RFID_DEBUG || false;

  // Create web-socket server on localhost (127.0.0.1).
  var server = new WebSocketServer({ port: port });

  // When client connects to RFID web-socket this will be set.
  var currentWebSocket = null;

  /**
   * Is the client address allowed?
   *
   * @param address
   * @return {boolean} allowed?
   */
  var allowedAccess = function allowedAccess(address) {
    var allow = false;

    for (var i = 0; i < allowed.length; i++) {
      // Disconnect client if connecting from other address than allowed addresses.
      if (allowed[i] === address) {
        allow = true;
        break;
      }
    }

    return allow;
  };

  /**
   * Handler for setAFI bus calls.
   */
  var setAFI = function setAFI(data) {
    try {
      currentWebSocket.send(JSON.stringify({
        event: 'setAFI',
        tag: {
          uid: data.uid,
          afi: data.afi ? afi.on : afi.off
        }
      }));
    }
    catch (err) {
      bus.emit('logger.err', err.message);
      debug(err.message);
    }
  };

  /**
   * Handler for requestTags bus calls.
   */
  var requestTags = function requestTags() {
    try {
      currentWebSocket.send(JSON.stringify({
        event: 'detectTags'
      }));
    }
    catch (err) {
      bus.emit('logger.err', err.message);
      debug(err.message);
    }
  };

  if (rfid_debug) {
    var fakeTags = require('./fakeTags.json');

    // Fake connect to get online.
    bus.emit('rfid.connected');
    debug('Web-socket fake connected');

    // Show in console that we are in debug mode.
    debug('RFID debug mode.');
    debug('RFID fake tags loaded: ' + fakeTags.length);

    // Send connected event.
    // Emulate that the connection is tested every 10s.
    setInterval(function () {
      bus.emit('rfid.connected');
    }, 10000);

    /**
     * Tag request fake response.
     */
    bus.on('rfid.tags.request', function () {
      bus.emit('rfid.tags.detected', fakeTags);
    });

    /**
     * Set AFI fake response.
     */
    bus.on('rfid.tag.set_afi', function (data) {
      // Check if tag exists in fakeTags and return index.
      var index = fakeTags.findIndex(function (tag, index) {
        if (tag.uid === data.uid) {
          // Tag found change afi.
          fakeTags[index].afi = data.afi ? afi.on : afi.off;
          return true;
        }
        return false;
      });

      // Tag found so return fakeTags afi for that tag.
      if (index !== -1) {
        bus.emit('rfid.tag.afi.set', {
          uid: fakeTags[index].uid,
          mid: fakeTags[index].mid,
          numberInSeries: fakeTags[index].numberInSeries,
<<<<<<< HEAD
          seriesLength : fakeTags[index].seriesLength,
=======
          seriesLength: fakeTags[index].seriesLength,
>>>>>>> 95a7d9b2
          afi: fakeTags[index].afi === afi.on
        });
      }
      else {
        bus.emit('rfid.error', 'AFI not set!');
      }
    });
  }
  else {
    // Connection set up.
    server.on('connection', function connection(ws) {
      // Check if client has access to use RFID.
      if (!allowedAccess(ws.upgradeReq.connection.remoteAddress)) {
        ws.close();
        return;
      }

      currentWebSocket = ws;

      // Inform the UI that connection with RFID is open.
      bus.emit('rfid.connected');
      debug('Web-socket connected');

      // Register bus listeners.
      bus.on('rfid.tags.request', requestTags);
      bus.on('rfid.tag.set_afi', setAFI);

      // Cleanup bus events for previous connections.
      currentWebSocket.on('close', function close() {
        bus.removeListener('rfid.tags.request', requestTags);
        bus.removeListener('rfid.tag.set_afi', setAFI);

        // Inform the UI that connection with RFID is closed.
        bus.emit('rfid.closed');
        debug('Web-socket closed');

        currentWebSocket = null;
      });

      currentWebSocket.on('message', function incoming(message) {
        try {
          var data = JSON.parse(message);

          if (!data.event) {
            bus.emit('rfid.error', 'Event not set.');
            return;
          }

          switch (data.event) {
            case 'rfid.offline':
              bus.emit('rfid.closed');
              break;

            case 'rfid.processing':
              bus.emit('rfid.processing');
              break;

            case 'rfid.online':
              bus.emit('rfid.connected');
              break;

            case 'rfid.tags.detected':
              if (!isEventExpired(data.timestamp, debug)) {
                // Change from actual afi value to boolean.
                for (var i = 0; i < data.tags.length; i++) {
                  data.tags[i].afi = data.tags[i].afi === afi.on;
                }

                bus.emit('rfid.tags.detected', data.tags);
              }
              break;

            case 'rfid.tag.detected':
              if (!isEventExpired(data.timestamp, debug)) {
                // Change from actual afi value to boolean.
                data.tag.afi = data.tag.afi === afi.on;

                bus.emit('rfid.tag.detected', data.tag);
              }
              break;

            case 'rfid.tag.removed':
              data.tag.afi = data.tag.afi === afi.on;

              bus.emit('rfid.tag.removed', data.tag);
              break;

            case 'rfid.afi.set':
              if (data.success) {
                data.tag.afi = data.tag.afi === afi.on;

                bus.emit('rfid.tag.afi.set', data.tag);
              }
              else {
                bus.emit('rfid.error', {
                  type: 'afi.set',
                  msg: 'AFI not set!',
                  tag: data.tag
                });
                debug('AFI not set for: ' + data);
              }
              break;

            default:
              bus.emit('rfid.error', 'Event not recognized!');
              debug('Event not recognized!');
          }
        }
        catch (err) {
          bus.emit('rfid.error', 'JSON parse error: ' + err);
          debug('JSON parse error: ' + err);
        }
      });
    });
  }
};

/**
 * Register the plugin with architect.
 *
 * @param {array} options
 *   Options defined in app.js.
 * @param {array} imports
 *   The other plugins available.
 * @param {function} register
 *   Callback function used to register this plugin.
 */
module.exports = function (options, imports, register) {
  var rfid = new RFID(imports.bus, options.port, options.afi, options.allowed, options.isEventExpired);

  register(null, {
    rfid: rfid
  });
};<|MERGE_RESOLUTION|>--- conflicted
+++ resolved
@@ -134,11 +134,7 @@
           uid: fakeTags[index].uid,
           mid: fakeTags[index].mid,
           numberInSeries: fakeTags[index].numberInSeries,
-<<<<<<< HEAD
-          seriesLength : fakeTags[index].seriesLength,
-=======
           seriesLength: fakeTags[index].seriesLength,
->>>>>>> 95a7d9b2
           afi: fakeTags[index].afi === afi.on
         });
       }

--- conflicted
+++ resolved
@@ -262,10 +262,6 @@
         });
       },
       function(err) {
-<<<<<<< HEAD
-        bus.emit(data.errorEvent, err);
-        bus.emit('logger.err', err.message);
-=======
         if (err.code === 'ENOENT') {
           // Could not lock file as it don't exists.
           storage.append(data.type, data.name, data.obj).then(function (res) {
@@ -280,7 +276,6 @@
           bus.emit(data.errorEvent, err);
           bus.emit('logger.err', err.message);
         }
->>>>>>> 751d34e3
       });
     }
     else {
@@ -292,8 +287,6 @@
         bus.emit('logger.err', err.message);
       });
     }
-<<<<<<< HEAD
-=======
   });
 
   /**
@@ -338,7 +331,6 @@
       bus.emit(data.errorEvent, err);
       bus.emit('logger.err', err.message);
     });
->>>>>>> 751d34e3
   });
 
   /**

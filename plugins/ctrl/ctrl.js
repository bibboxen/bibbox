--- conflicted
+++ resolved
@@ -165,11 +165,7 @@
         bus.emit(data.busEvent, res);
       },
       function (err) {
-<<<<<<< HEAD
-        bus.emit('logger.err', { 'type': 'CTRL', 'message': err });
-=======
-        bus.emit('logger.err', { 'type': 'ctrl', 'message': err });
->>>>>>> 1babfb34
+        bus.emit('logger.err', { 'type': 'ctrl', 'message': err });
         bus.emit(data.errorEvent, err);
       }
     );
@@ -184,11 +180,7 @@
         bus.emit(data.busEvent, {translations: translations});
       },
       function (err) {
-<<<<<<< HEAD
-        bus.emit('logger.err', { 'type': 'CTRL', 'message': err });
-=======
-        bus.emit('logger.err', { 'type': 'ctrl', 'message': err });
->>>>>>> 1babfb34
+        bus.emit('logger.err', { 'type': 'ctrl', 'message': err });
         bus.emit(data.errorEvent, err);
       }
     );
@@ -203,11 +195,7 @@
         bus.emit(data.busEvent, config);
       },
       function (err) {
-<<<<<<< HEAD
-        bus.emit('logger.err', { 'type': 'CTRL', 'message': err });
-=======
-        bus.emit('logger.err', { 'type': 'ctrl', 'message': err });
->>>>>>> 1babfb34
+        bus.emit('logger.err', { 'type': 'ctrl', 'message': err });
         bus.emit(data.errorEvent, err);
       }
     );
@@ -222,11 +210,7 @@
         bus.emit(data.busEvent, config);
       },
       function (err) {
-<<<<<<< HEAD
-        bus.emit('logger.err', { 'type': 'CTRL', 'message': err });
-=======
-        bus.emit('logger.err', { 'type': 'ctrl', 'message': err });
->>>>>>> 1babfb34
+        bus.emit('logger.err', { 'type': 'ctrl', 'message': err });
         bus.emit(data.errorEvent, err);
       }
     );
@@ -241,11 +225,7 @@
         bus.emit(data.busEvent, config);
       },
       function (err) {
-<<<<<<< HEAD
-        bus.emit('logger.err', { 'type': 'CTRL', 'message': err });
-=======
-        bus.emit('logger.err', { 'type': 'ctrl', 'message': err });
->>>>>>> 1babfb34
+        bus.emit('logger.err', { 'type': 'ctrl', 'message': err });
         bus.emit(data.errorEvent, err);
       }
     );

{
  "name": "Bibbox",
  "description": "Library box - automatic borrower",
  "version": "0.0.1",
  "private": true,
  "dependencies": {
    "architect": "0.1.11",
    "debug": "^2.2.0",
    "q": "^1.4.1",
    "request": "^2.79.0"
  },
  "devDependencies": {
    "assert": "^1.4.1",
    "chai": "^3.5.0",
    "gulp": "^3.9.1",
    "gulp-eslint": "^3.0.1",
    "istanbul": "^0.4.5",
    "karma": "^1.3.0",
    "karma-coverage": "^1.1.1",
    "karma-mocha": "^1.1.1",
    "karma-ng-html2js-preprocessor": "^1.0.0",
    "karma-phantomjs-launcher": "^1.0.2",
    "karma-sinon-chai": "^1.2.4",
    "mocha": "^2.4.5",
    "newrelic": "^1.35.1",
    "nock": "^9.0.13",
    "q": "^1.4.1",
    "should": "^8.2.2",
    "sinon": "^1.17.5",
    "sinon-chai": "^2.8.0",
    "socket.io-client": "^1.4.8",
    "supertest": "^1.2.0"
  },
  "scripts": {
    "live": "sudo node bootstrap.js",
    "fake": "sudo RFID_DEBUG=true DEBUG=bibbox:* node bootstrap.js",
    "debug": "sudo DEBUG=bibbox:* node bootstrap.js",
<<<<<<< HEAD
    "rfid": "sudo ./start_rfid.sh"
=======
    "test": "cd test; ../node_modules/.bin/mocha",
    "test-live": "cd test; LIVE=1 ../node_modules/.bin/mocha"
>>>>>>> d4fb03e7
  }
}<|MERGE_RESOLUTION|>--- conflicted
+++ resolved
@@ -35,11 +35,8 @@
     "live": "sudo node bootstrap.js",
     "fake": "sudo RFID_DEBUG=true DEBUG=bibbox:* node bootstrap.js",
     "debug": "sudo DEBUG=bibbox:* node bootstrap.js",
-<<<<<<< HEAD
-    "rfid": "sudo ./start_rfid.sh"
-=======
+    "rfid": "sudo ./start_rfid.sh",
     "test": "cd test; ../node_modules/.bin/mocha",
     "test-live": "cd test; LIVE=1 ../node_modules/.bin/mocha"
->>>>>>> d4fb03e7
   }
 }
--- conflicted
+++ resolved
@@ -1,15 +1,12 @@
 #Bibbox Changelog
 
-### In development
+### v1.3.0
 
-<<<<<<< HEAD
-=======
 * Changed to a new logger that required new config.json file.
 * Set out-of-order on redis connection errors.
 * Added missing materials popups for checkin / checkout.
 * Removed manual login when offline.
 
->>>>>>> dc42d4cf
 ### v1.2.2
 
 * Added no block to check-in and check-out in SIP2 when executed from offline queue.

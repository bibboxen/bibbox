#Bibbox Changelog

### In development

* Added object inspection to frontend error logging to get whole message and not "[Object object]".
* Added run scripts to bootstrap.
* Added "fixtures" for nodejs tests.
* Fixed missing timestamp in offline check-in/out.
* Removed event expired checks from front end.
* Added FBS online/offline push notifications.
* Change front-end and offline queues to use push notifications (NOTE: changes required in config.json)
* Removed timeouts in fbs plugin.
<<<<<<< HEAD
* Fixed issue with "amp;" in title.
=======
* Rewritten missing modal tags.
>>>>>>> 6b1c0e87

### v1.4.2

* Fixed issue with tags that were read in correctly and tags that moved to the next user.
* Fixed issue where tags with more than one leading zero in the crc value were rejected.

### v1.4.1

* Added event timeouts to event from backend to front-end.
* Added debug information about tags to logs to find bug about "ghost tags".

### v1.4.0

* Changed events between the systems to use an timeout to filter out old events.
* Fixed missing event remove function call in bus plugin.
* Config.json changes with eventTimeout.
* Upgraded RFID java application to handle event timestamps.
* Added AFI value to reads from RFID.
* Ensured that modal boxes is always closed.
* Added option to send mails on check-ins, if all users have an email address.
* Added table clear between write/reads of AFI in RFID code
* Added afi conversion to boolean for rfid.tag.removed event
* Only change afi values when they are not already set correctly
* New receipt event on config.json - "^notification.getPatronsInformation$".
* Changed RFID jar to be based on HashMaps.
* Added CRC check in RFID.
* Changed check for AFI set correctly to accept when at least one tag with the given UID has the correct AFI value.
  This is add because UIDs can be read incorrectly by the RFID.
* Added "^rfid.error$" to example.config.json. NB! update config.json.

### v1.3.1

* Changed how modals are hidden.
* Added user logout for reservations and status.
* Changed receipt buttons for borrow/return, so they are only available when material has been accepted by FBS.
* Added logger service to send front-end message to the backend.

### v1.3.0

* Changed to a new logger that required new config.json file.
* Set out-of-order on redis connection errors.
* Added missing materials popups for checkin / checkout.
* Removed manual login when offline.

### v1.2.2

* Added no block to check-in and check-out in SIP2 when executed from offline queue.
* Added due date to offline receipt.
* Updated Java RFID application (detected tags clearance)

### v1.2.1

* Added access control to the rfid ws.
* Added access check on socket connection.
* Bootstrap shutdown (reboot) process fixes.
* Receipt paper size (75mm)
* Receipt reservations not ready mat. id removed.
* Increased font size of pagination.
* Only show materials as processed when AFI has been set.
* Uniform pagination in borrow and return pages.
* Fixed bug where mouse was visible on status page.
* Added /offlineFailedJobs to get JSON object with failed jobs from offline queue.
* Added /offlineJobCounts to get job queue stats by counts.
* Fix to the event listeners memory leak issues.

### v1.2.0

* Fixed RFID reading of MID.
* Bootstrap stability and style fixes
* Update now copies "files" folder
* Better process restart in bootstrap

### v1.1.0

* Improved allTagsInSeries check.
* Changed styling to 1280x1024 resolution.
* Hide mouse by default, except if config.debug is true.
* Improved stability of RFID plugin.
* Added option for retry on error.
* Added rfid.processing event to quicker show the user that the reader has detected a tag.
* Fixed error where a material was stuck in loading if the material was removed before it was unlocked/locked.

### v1.0.0
https://github.com/bibboxen/bibbox/tree/v1.0.0

* First release<|MERGE_RESOLUTION|>--- conflicted
+++ resolved
@@ -10,11 +10,8 @@
 * Added FBS online/offline push notifications.
 * Change front-end and offline queues to use push notifications (NOTE: changes required in config.json)
 * Removed timeouts in fbs plugin.
-<<<<<<< HEAD
+* Rewritten missing modal tags.
 * Fixed issue with "amp;" in title.
-=======
-* Rewritten missing modal tags.
->>>>>>> 6b1c0e87
 
 ### v1.4.2
 

#Bibbox Changelog

### In development

* Changed events between the systems to use an timeout to filter out old events.
* Fixed missing event remove function call in bus plugin.
* Config.json changes with eventTimeout.
* Upgraded RFID java application to handle event timestamps.
* Added AFI value to reads from RFID.
<<<<<<< HEAD
* Ensured that modal boxes is always closed.
* Added option to send mails on check-ins, if all users have an email address.
=======
* Added table clear between write/reads of AFI in RFID code
* Added afi conversion to boolean for rfid.tag.removed event
* Only change afi values when they are not already set correctly
>>>>>>> 5d7a26ca

### v1.3.1

* Changed how modals are hidden.
* Added user logout for reservations and status.
* Changed receipt buttons for borrow/return, so they are only available when material has been accepted by FBS.
* Added logger service to send front-end message to the backend.

### v1.3.0

* Changed to a new logger that required new config.json file.
* Set out-of-order on redis connection errors.
* Added missing materials popups for checkin / checkout.
* Removed manual login when offline.

### v1.2.2

* Added no block to check-in and check-out in SIP2 when executed from offline queue.
* Added due date to offline receipt.
* Updated Java RFID application (detected tags clearance)

### v1.2.1

* Added access control to the rfid ws.
* Added access check on socket connection.
* Bootstrap shutdown (reboot) process fixes.
* Receipt paper size (75mm)
* Receipt reservations not ready mat. id removed.
* Increased font size of pagination.
* Only show materials as processed when AFI has been set.
* Uniform pagination in borrow and return pages.
* Fixed bug where mouse was visible on status page.
* Added /offlineFailedJobs to get JSON object with failed jobs from offline queue.
* Added /offlineJobCounts to get job queue stats by counts.
* Fix to the event listeners memory leak issues.

### v1.2.0

* Fixed RFID reading of MID.
* Bootstrap stability and style fixes
* Update now copies "files" folder
* Better process restart in bootstrap

### v1.1.0

* Improved allTagsInSeries check.
* Changed styling to 1280x1024 resolution.
* Hide mouse by default, except if config.debug is true.
* Improved stability of RFID plugin.
* Added option for retry on error.
* Added rfid.processing event to quicker show the user that the reader has detected a tag.
* Fixed error where a material was stuck in loading if the material was removed before it was unlocked/locked.

### v1.0.0
https://github.com/bibboxen/bibbox/tree/v1.0.0

* First release<|MERGE_RESOLUTION|>--- conflicted
+++ resolved
@@ -7,14 +7,11 @@
 * Config.json changes with eventTimeout.
 * Upgraded RFID java application to handle event timestamps.
 * Added AFI value to reads from RFID.
-<<<<<<< HEAD
 * Ensured that modal boxes is always closed.
 * Added option to send mails on check-ins, if all users have an email address.
-=======
 * Added table clear between write/reads of AFI in RFID code
 * Added afi conversion to boolean for rfid.tag.removed event
 * Only change afi values when they are not already set correctly
->>>>>>> 5d7a26ca
 
 ### v1.3.1
 
